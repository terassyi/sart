use std::net::{IpAddr, Ipv4Addr};
use std::sync::atomic::{AtomicBool, Ordering};
use std::sync::{Arc, Mutex};
use std::time::Duration;

use futures::stream::{FuturesUnordered, Next};
use futures::{FutureExt, SinkExt, Stream, StreamExt, TryFutureExt};
use ipnet::IpNet;
use socket2::{Type, Domain, Socket, TcpKeepalive};
use tokio::net::{TcpStream, TcpSocket};
use tokio::sync::mpsc::{channel, unbounded_channel, UnboundedReceiver, UnboundedSender, Sender, Receiver};
use tokio::sync::Notify;
use tokio::time::{interval_at, sleep, Instant, Interval, Sleep, timeout};
use tokio_util::codec::{Framed, FramedRead};

use crate::bgp::capability::{Capability, CapabilitySet};
use crate::bgp::config::NeighborConfig;
use crate::bgp::error::{
    Error, MessageHeaderError, OpenMessageError, PeerError, UpdateMessageError,
};
use crate::bgp::event::{
    AdministrativeEvent, BgpMessageEvent, Event, TcpConnectionEvent, TimerEvent, RibEvent,
};
use crate::bgp::family::AddressFamily;
use crate::bgp::packet::attribute::Attribute;
use crate::bgp::packet::codec::Codec;
use crate::bgp::packet::message::{
    Message, MessageBuilder, MessageType, NotificationCode, NotificationSubCode,
};
use crate::bgp::packet::prefix::Prefix;
use crate::bgp::path::{PathBuilder, Path};
use crate::bgp::rib::{AdjRib};
use crate::bgp::server::Bgp;

use super::fsm::State;
use super::{fsm::FiniteStateMachine, neighbor::Neighbor};

#[derive(Debug)]
pub(crate) struct PeerManager {
    pub info: Arc<Mutex<PeerInfo>>,
    pub event_tx: UnboundedSender<Event>,
}

impl PeerManager {
    pub fn new(config: Arc<Mutex<PeerInfo>>, event_tx: UnboundedSender<Event>) -> Self {
        Self {
            info: config,
            event_tx,
        }
    }
}

#[derive(Debug, Clone)]
pub(crate) struct PeerInfo {
    pub neighbor: Neighbor,
    pub asn: u32,
    pub router_id: Ipv4Addr,
    pub hold_time: u64,
    pub keepalive_time: u64,
    pub connect_retry_time: u64,
    pub local_capabilities: CapabilitySet,
    pub families: Vec<AddressFamily>,
    pub state: State,
}

impl PeerInfo {
    pub fn new(
        local_as: u32,
        local_router_id: Ipv4Addr,
        neighbor: NeighborConfig,
        local_capabilities: CapabilitySet,
        families: Vec<AddressFamily>,
    ) -> Self {
        Self {
            neighbor: Neighbor::from(neighbor),
            asn: local_as,
            router_id: local_router_id,
            hold_time: Bgp::DEFAULT_HOLD_TIME,
            keepalive_time: Bgp::DEFAULT_KEEPALIVE_TIME,
            connect_retry_time: Bgp::DEFAULT_CONNECT_RETRY_TIME,
            local_capabilities,
            families,
            state: State::Idle,
        }
    }
}

#[derive(Debug)]
pub(crate) struct Peer {
    info: Arc<Mutex<PeerInfo>>,
    fsm: Mutex<FiniteStateMachine>,
    admin_rx: UnboundedReceiver<Event>,
    conn_tx: UnboundedSender<TcpStream>,
    conn_rx: UnboundedReceiver<TcpStream>,
    connections: Arc<Mutex<Vec<Connection>>>,
    keepalive_timer: Interval,
    keepalive_time: u64,
    hold_timer: Timer,
    uptime: Instant,
    negotiated_hold_time: u64,
    connect_retry_counter: u32,
    drop_signal: Arc<Notify>,
    initialized: AtomicBool,
    send_counter: Arc<Mutex<MessageCounter>>,
    recv_counter: Arc<Mutex<MessageCounter>>,
    adj_rib_in: AdjRib,
    adj_rib_out: AdjRib,
    rib_tx: Sender<RibEvent>,
    rib_rx: Receiver<RibEvent>,
}

impl Peer {
    pub fn new(info: Arc<Mutex<PeerInfo>>, rx: UnboundedReceiver<Event>, rib_tx: Sender<RibEvent>, rib_rx: Receiver<RibEvent>) -> Self {
        let (keepalive_time, families )= { 
            let info = info.lock().unwrap();
            (info.keepalive_time, info.families.clone())
        };
        let (conn_tx, conn_rx) = unbounded_channel();
        Self {
            info,
            fsm: Mutex::new(FiniteStateMachine::new()),
            admin_rx: rx,
            conn_tx,
            conn_rx,
            connections: Arc::new(Mutex::new(Vec::new())),
            hold_timer: Timer::new(),
            keepalive_timer: interval_at(
                Instant::now() + Duration::new(u32::MAX.into(), 0),
                Duration::from_secs(keepalive_time),
            ),
            keepalive_time,
            uptime: Instant::now(),
            negotiated_hold_time: Bgp::DEFAULT_HOLD_TIME,
            connect_retry_counter: 0,
            drop_signal: Arc::new(Notify::new()),
            initialized: AtomicBool::new(true),
            send_counter: Arc::new(Mutex::new(MessageCounter::new())),
            recv_counter: Arc::new(Mutex::new(MessageCounter::new())),
            adj_rib_in: AdjRib::new(families.clone()),
            adj_rib_out: AdjRib::new(families),
            rib_tx,
            rib_rx,
        }
    }

    fn is_ebgp(&self) -> bool {
        let info = self.info.lock().unwrap();
        info.asn != info.neighbor.get_asn()
    }

    fn state(&self) -> State {
        self.fsm.lock().unwrap().get_state()
    }

    fn move_state(&mut self, event: u8) {
        let state = self.fsm.lock().unwrap().mv(event);
        self.info.lock().unwrap().state = state;
    }

    #[tracing::instrument(skip(self))]
    pub async fn handle(&mut self) {
        // handle event
        let (msg_event_tx, mut msg_event_rx) = unbounded_channel::<BgpMessageEvent>();
        let (peer_addr, peer_as) = {
            let c = self.info.lock().unwrap();
            (c.neighbor.get_addr().to_string(), c.neighbor.get_asn())
        };
        let (conn_close_tx, mut conn_close_rx) = channel::<u16>(2);

        loop {
            futures::select_biased! {
                // timer handling
                _ = self.hold_timer.ticker.next() => {
<<<<<<< HEAD
                    if self.hold_timer.last.elapsed().as_secs() > self.hold_timer.interval + 20 {
                    // if self.hold_timer.last.elapsed().as_secs() < self.hold_timer.interval + 20 { // for debug
=======
                    let elapsed = self.hold_timer.last.elapsed().as_secs();
                    if elapsed > self.hold_timer.interval + 20 {
>>>>>>> 047a7d8c
                        let current_state = self.state();
                        tracing::warn!(peer.addr=peer_addr,peer.asn=peer_as, state=?current_state, event=%TimerEvent::HoldTimerExpire);
                        match self.hold_timer_expire().await {
                            Ok(_) => {},
                            Err(e) => tracing::error!(level="peer",peer.addr=peer_addr, peer.asn=peer_as,state=?current_state,error=?e),
                        };
                    } else {
                        self.hold_timer.ticker.push(sleep(Duration::from_secs(self.negotiated_hold_time - elapsed + 10)));
                    }
                }
                _ = self.keepalive_timer.tick().fuse() => {
                    let current_state = self.state();
                    tracing::debug!(peer.addr=peer_addr, peer.asn=peer_as, state=?current_state, event=%TimerEvent::KeepaliveTimerExpire);
                    match self.keepalive_timer_expire().await {
                        Ok(_) => {},
                        Err(e) => tracing::error!(level="peer",peer.addr=peer_addr, peer.asn=peer_as,state=?current_state,error=?e),
                    };
                }
                // event handling
                event = self.admin_rx.recv().fuse() => {
                    if let Some(event) = event {
                        let current_state = self.state();
                        tracing::info!(peer.addr=peer_addr, peer.asn=peer_as, state=?current_state, event=%event);
                        let res = match event {
                            Event::Admin(event) => match event {
                                AdministrativeEvent::ManualStart => self.manual_start(),
                                AdministrativeEvent::ManualStartWithPassiveTcpEstablishment => self.manual_start_with_passive_tcp_establishment(),
                                _ => unimplemented!(),
                            },
                            Event::Connection(event) => match event {
                                TcpConnectionEvent::TcpCRAcked(stream) => self.handle_tcp_connect(stream, msg_event_tx.clone(), conn_close_tx.clone(), Event::CONNECTION_TCP_CR_ACKED),
                                TcpConnectionEvent::TcpConnectionConfirmed(stream) => self.handle_tcp_connect(stream, msg_event_tx.clone(), conn_close_tx.clone(), Event::CONNECTION_TCP_CONNECTION_CONFIRMED),
                                TcpConnectionEvent::TcpConnectionFail => self.tcp_connection_fail().await,
                                _ => unimplemented!(),
                            },
                            Event::Timer(event) => match event {
                                TimerEvent::ConnectRetryTimerExpire => self.connect_retry_timer_expire().await,
                                TimerEvent::HoldTimerExpire => Ok(()), // don't handle here
                                TimerEvent::KeepaliveTimerExpire => Ok(()), // don't handle here
                                _ => unimplemented!(),
                            },
                            _ => Err(Error::InvalidEvent{val: (&event).into()}),
                        };
                        match res {
                            Ok(_) => {},
                            Err(e) => tracing::error!(level="peer",peer.addr=peer_addr, peer.asn=peer_as,state=?current_state,error=?e),
                        }
                    }
                }
                stream = self.conn_rx.recv().fuse() => {
                    // active connection handler
                    if let Some(stream) = stream {
                        let current_state = self.state();
                        tracing::info!(peer.addr=peer_addr, peer.asn=peer_as, state=?current_state, event=Event::CONNECTION_TCP_CR_ACKED);
                        match self.handle_tcp_connect(stream, msg_event_tx.clone(), conn_close_tx.clone(), Event::CONNECTION_TCP_CR_ACKED) {
                            Ok(_) => {},
                            Err(e) => tracing::error!(level="peer",peer.addr=peer_addr, peer.asn=peer_as,state=?current_state,error=?e),
                        };
                    }
                }
                event = msg_event_rx.recv().fuse() => {
                    if let Some(event) = event {
                        let current_state = self.state();
                        tracing::info!(peer.addr=peer_addr, peer.asn=peer_as, state=?current_state, event=%event);
                        let res = match event {
                            BgpMessageEvent::BgpOpen{local_port, peer_port, msg} => self.bgp_open(local_port, peer_port, msg).await,
                            BgpMessageEvent::BgpHeaderError(e) => self.bgp_header_error(e).await,
                            BgpMessageEvent::BgpOpenMsgErr(e) => self.bgp_open_msg_error(e).await,
                            BgpMessageEvent::NotifMsgVerErr => self.notification_msg_ver_error().await,
                            BgpMessageEvent::NotifMsg(msg) => self.notification_msg(msg).await,
                            BgpMessageEvent::KeepAliveMsg => self.keepalive_msg().await,
                            BgpMessageEvent::UpdateMsg(msg) => self.update_msg(msg).await,
                            BgpMessageEvent::UpdateMsgErr(e) => self.update_msg_error(e).await,
                            BgpMessageEvent::RouteRefreshMsg(msg) => self.route_refresh_msg(),
                            BgpMessageEvent::RouteRefreshMsgErr => self.route_refresh_msg_error(),
                            _ => unimplemented!(),
                        };
                        match res {
                            Ok(_) => {},
                            Err(e) => tracing::error!(level="peer",peer.addr=peer_addr, peer.asn=peer_as,state=?current_state,error=?e),
                        }
                    }
                }
                // manage connections. catch closing connections
                local_port = conn_close_rx.recv().fuse() => {
                    if let Some(local_port) = local_port {
                        let empty = {
                            let mut connections = self.connections.lock().unwrap();
                            if let Some(idx) = connections.iter().position(|conn| conn.local_port == local_port) {
                                connections.remove(idx);
                            }
                            connections.is_empty()
                        };
                        tracing::warn!(level="peer",peer.addr=peer_addr,local_port=local_port,peer.asn=peer_as,conn_empty=empty,"connection closed actively");
                        if empty {
                            self.release(false).await.unwrap();
                            self.move_state(Event::CONNECTION_TCP_CONNECTION_FAIL);
                        }
                    }
                }
            };
        }
    }

    #[tracing::instrument(skip(self))]
    fn send(&self, msg: Message) -> Result<(), Error> {
        let (peer_addr, peer_as) = {
            let c = self.info.lock().unwrap();
            (c.neighbor.get_addr().to_string(), c.neighbor.get_asn())
        };
        tracing::info!(level="peer",peer.addr=peer_addr,peer.asn=peer_as,"send message");
        let connections = self.connections.lock().unwrap();
        if connections.len() != 1 {
            tracing::error!(level="peer",conn_len=connections.len(),connections=?connections);
            return Err(Error::Peer(PeerError::DuplicateConnection))
        }
        connections[0].send(msg)
    }

    #[tracing::instrument(skip(self, msg))]
    fn send_to_dup_conn(&self, msg: Message, passive: bool) -> Result<(), Error> {
        let (peer_addr, peer_as) = {
            let c = self.info.lock().unwrap();
            (c.neighbor.get_addr().to_string(), c.neighbor.get_asn())
        };
        if passive {
            tracing::info!(level="peer",peer.addr=peer_addr,peer.asn=peer_as,"send message to the passive connection");
        } else {
            tracing::info!(level="peer",peer.addr=peer_addr,peer.asn=peer_as,"send message to the active connection");
        }
        let connections = self.connections.lock().unwrap();
        for conn in connections.iter() {
            if conn.is_passive() == passive {
                return conn.send(msg)
            }
        }
        Err(Error::Peer(PeerError::ConnectionNotEstablished))
    }

    #[tracing::instrument(skip(self, stream, msg_event_tx, close_signal))]
    fn handle_connection(
        &mut self,
        stream: TcpStream,
        msg_event_tx: UnboundedSender<BgpMessageEvent>,
        close_signal: Sender<u16>,
    ) -> Result<bool, Error> {
        let peer_port = stream.peer_addr().unwrap().port();
        let local_port = stream.local_addr().unwrap().port();

        let passive = if local_port == Bgp::BGP_PORT {
            true
        } else {
            false
        };

        let codec = Framed::new(stream, Codec::new(true, false));
        let (msg_tx, mut msg_rx) = unbounded_channel::<Message>();

        let conn_down_signal = Arc::new(Notify::new());
        {
            let mut connections = self.connections.lock().unwrap();
            connections.push(Connection::new(local_port, peer_port, msg_tx, conn_down_signal.clone()));
        }

        let drop_signal = self.drop_signal.clone();
        let (peer_addr, peer_as) = {
            let c = self.info.lock().unwrap();
            (c.neighbor.get_addr().to_string(), c.neighbor.get_asn())
        };

        let send_counter = self.send_counter.clone();
        let recv_counter = self.recv_counter.clone();

        tracing::info!(peer_addr=peer_addr,local_port=local_port,peer_port=peer_port,peer_as=peer_as,"initialize the connection");
        self.initialized.store(false, Ordering::Relaxed);

        tokio::spawn(async move {
            let (mut sender, mut receiver) = codec.split();
            loop {
                futures::select_biased! {
                    msg = receiver.next().fuse() => {
                        if let Some(msg_result) = msg {
                            match msg_result {
                                Ok(msgs) => {
                                    for msg in msgs.into_iter() {
                                        let res = match msg.msg_type() {
                                            MessageType::Open => {
                                                recv_counter.lock().unwrap().open += 1;
                                                msg_event_tx.send(BgpMessageEvent::BgpOpen{local_port, peer_port, msg})
                                            },
                                            MessageType::Update => {
                                                recv_counter.lock().unwrap().update += 1;
                                                msg_event_tx.send(BgpMessageEvent::UpdateMsg(msg))
                                            },
                                            MessageType::Keepalive => {
                                                recv_counter.lock().unwrap().keepalive += 1;
                                                msg_event_tx.send(BgpMessageEvent::KeepAliveMsg)
                                            },
                                            MessageType::Notification => {
                                                recv_counter.lock().unwrap().notification += 1;
                                                msg_event_tx.send(BgpMessageEvent::NotifMsg(msg))
                                            },
                                            MessageType::RouteRefresh => {
                                                recv_counter.lock().unwrap().route_refresh += 1;
                                                msg_event_tx.send(BgpMessageEvent::RouteRefreshMsg(msg))
                                            },
                                        };
                                        match res {
                                            Ok(_) => {},
                                            Err(e) => tracing::error!(level="peer",peer.addr=peer_addr, peer.asn=peer_as,error=?e),
                                        }
                                    }
                                },
                                Err(e) => {
                                    let res = match e {
                                        Error::MessageHeader(e) => {
                                            tracing::error!(level="peer",peer.addr=peer_addr, peer.asn=peer_as,error=?e);
                                            msg_event_tx.send(BgpMessageEvent::BgpHeaderError(e))
                                        },
                                        Error::OpenMessage(e) => {
                                            tracing::error!(level="peer",peer.addr=peer_addr, peer.asn=peer_as,error=?e);
                                            msg_event_tx.send(BgpMessageEvent::BgpOpenMsgErr(e))
                                        },
                                        Error::UpdateMessage(e) => {
                                            tracing::error!(level="peer",peer.addr=peer_addr, peer.asn=peer_as,error=?e);
                                            msg_event_tx.send(BgpMessageEvent::UpdateMsgErr(e))
                                        },
                                        _ => Ok(()),
                                    };
                                    match res {
                                        Ok(_) => {},
                                        Err(e) => tracing::error!(level="peer",peer.addr=peer_addr, peer.asn=peer_as,error=?e),
                                    }
                                },
                            }
                        } else {
                            close_signal.send(local_port).await.unwrap();
                            return;
                        }
                    }
                    msg = msg_rx.recv().fuse() => {
                        if let Some(msg) = msg {
                            match msg.msg_type() {
                                MessageType::Open => send_counter.lock().unwrap().open += 1,
                                MessageType::Update => send_counter.lock().unwrap().update += 1,
                                MessageType::Keepalive => send_counter.lock().unwrap().keepalive += 1,
                                MessageType::Notification => send_counter.lock().unwrap().notification += 1,
                                MessageType::RouteRefresh => send_counter.lock().unwrap().route_refresh += 1,
                            };
                            tracing::info!(send_counter=?send_counter);
                            sender.send(msg).await;
                        }
                    }
                    // kill all tcp connections
                    _ = drop_signal.notified().fuse() => {
                        tracing::warn!(peer.addr=peer_addr,local_port=local_port,peer_port=peer_port,peer.asn=peer_as, "drop all tcp connections");
                        return;
                    }
                    // kill one connection
                    _ = conn_down_signal.notified().fuse() => {
                        tracing::warn!(peer.addr=peer_addr,local_port=local_port,peer_port=peer_port,peer.asn=peer_as, "drop one connection");
                        return;
                    }
                }
            }
        });
        Ok(passive)
    }

    #[tracing::instrument(skip(self, wait_nofification))]
    async fn release(&mut self, wait_nofification: bool) -> Result<(), Error> {
        if self.initialized.load(Ordering::Relaxed) {
            return Ok(())
        }
        self.keepalive_time = 0;
        self.keepalive_timer = interval_at(
            Instant::now() + Duration::new(u32::MAX.into(), 0),
            Duration::new(u32::MAX.into(), 0),
        );
        self.hold_timer.stop();
        self.negotiated_hold_time = Bgp::DEFAULT_HOLD_TIME;
        if wait_nofification {
            tokio::time::sleep(Duration::from_secs(1)).await;
        }
        self.connections.lock().unwrap().clear();
        self.send_counter.lock().unwrap().reset();
        self.recv_counter.lock().unwrap().reset();
        Ok(())
    }

    fn drop_connections(&self) {
        self.drop_signal.notify_one();
    }

    // Event 1
    #[tracing::instrument(skip(self))]
    fn manual_start(&mut self) -> Result<(), Error> {
        let (addr, conn_retry_time) = {
            let info = self.info.lock().unwrap();
            (info.neighbor.get_addr(), info.connect_retry_time)
        };
        let conn_tx = self.conn_tx.clone();
        tokio::spawn(async move {
            loop {
                let sock = Socket::new(
                    match addr {
                        IpAddr::V4(_) => Domain::IPV4,
                        IpAddr::V6(_) => Domain::IPV6,
                    },
                    Type::STREAM,
                    None,
                ).unwrap();
                sock.set_nonblocking(true).unwrap();
                sock.set_ttl(1).unwrap();

                let tcp_keepalive = TcpKeepalive::new()
                    .with_interval(Duration::new(30, 0));
                sock.set_tcp_keepalive(&tcp_keepalive).unwrap();

                let tcp_sock = TcpSocket::from_std_stream(sock.into());
                if let Ok(Ok(stream)) = timeout(
                    Duration::from_secs(conn_retry_time / 2),
                    tcp_sock.connect(format!("{}:179", addr).parse().unwrap()) 
                ).await {
                    tracing::info!("active connection is established");
                    conn_tx.send(stream).unwrap();
                    return;
                }
                sleep(Duration::from_secs(conn_retry_time / 2)).await;
            }
        });
        self.move_state(Event::AMDIN_MANUAL_START);
        Ok(())
    }

    // Event 2
    fn manual_stop(&mut self) -> Result<(), Error> {
        self.move_state(Event::ADMIN_MANUAL_STOP);
        Ok(())
    }

    // Event 4
    fn manual_start_with_passive_tcp_establishment(&mut self) -> Result<(), Error> {
        self.move_state(Event::ADMIN_MANUAL_START_WITH_PASSIVE_TCP_ESTABLISHMENT);
        Ok(())
    }

    // Event 9
    async fn connect_retry_timer_expire(&mut self) -> Result<(), Error> {
        match self.state() {
            State::Idle => {}
            State::Connect => {
                // drops the TCP connection,
                // restarts the ConnectRetryTimer,
                // stops the DelayOpenTimer and resets the timer to zero,
                // initiates a TCP connection to the other BGP peer,
                // continues to listen for a connection that may be initiated by the remote BGP peer, and
                // stays in the Connect state.

                // nothing to do here
            }
            State::Active => {
                // restarts the ConnectRetryTimer (with initial value),
                // initiates a TCP connection to the other BGP peer,
                // continues to listen for a TCP connection that may be initiated by a remote BGP peer, and
                // changes its state to Connect.

                // nothing to do here
            }
            _ => {
                // sends the NOTIFICATION with the Error Code Finite State Machine Error,
                // sets the ConnectRetryTimer to zero,
                // releases all BGP resources,
                // drops the TCP connection,
                // increments the ConnectRetryCounter by 1,
                let mut builder = MessageBuilder::builder(MessageType::Notification);
                let msg = builder
                    .code(NotificationCode::FiniteStateMachine)?
                    .build()?;
                self.send(msg)?;
                self.release(true).await?;
                self.connect_retry_counter += 1;
            }
        }
        self.move_state(Event::TIMER_CONNECT_RETRY_TIMER_EXPIRE);
        Ok(())
    }

    // Event 10
    async fn hold_timer_expire(&mut self) -> Result<(), Error> {
        match self.state() {
            State::OpenSent | State::OpenConfirm | State::Established => {
                // sends a Notification message with the error code Hold Timer Expired
                // sets the ConnectRetryTimer to zero
                // releases all BGP resources
                // drops the tcp connection
                // increments the ConnectRetryCounter
                // changes its state to Idle
                let mut builder = MessageBuilder::builder(MessageType::Notification);
                let msg = builder.code(NotificationCode::HoldTimerExpired)?.build()?;
                self.send(msg)?;
                self.release(true).await?;
                self.connect_retry_counter += 1;
            }
            _ => {
                // releases all BGP resources
                // drops the tcp connection
                // increments ConnectRetryCounter by 1
                // stay
                self.release(false).await?;
                self.connect_retry_counter += 1;
            }
        }
        self.move_state(Event::TIMER_HOLD_TIMER_EXPIRE);
        Ok(())
    }

    // Event 11
    async fn keepalive_timer_expire(&mut self) -> Result<(), Error> {
        match self.state() {
            State::Established => {
                // sends a KEEPALIVE message
                // restarts its KeepaliveTimer, unless the negotiated HoldTime value is zero.
                // Each time the local system sends a KEEPALIVE or UPDATE message, it restarts its KeepaliveTimer, unless the negotiated HoldTime value is zero.
                if self.keepalive_time == 0 {
                    return Ok(());
                }
                let msg = Self::build_keepalive_msg()?;
                self.send(msg)?;
            }
            State::OpenSent => {
                // sends the NOTIFICATION with the Error Code Finite State Machine Error,
                // sets the ConnectRetryTimer to zero,
                // releases all BGP resources,
                // drops the TCP connection,
                // increments the ConnectRetryCounter by 1,
                let mut builder = MessageBuilder::builder(MessageType::Notification);
                let msg = builder
                    .code(NotificationCode::FiniteStateMachine)?
                    .build()?;
                self.send(msg)?;
                self.release(true).await?;
                self.connect_retry_counter += 1;
            }
            State::OpenConfirm => {
                // sends a KEEPALIVE message,
                // restarts the KeepaliveTimer, and
                // remains in the OpenConfirmed state
                let msg = Self::build_keepalive_msg()?;
                self.send(msg)?;
            }
            _ => {
                // if the ConnectRetryTimer is running, stops and resets the ConnectRetryTimer (sets to zero),
                // releases all BGP resources,
                // drops the TCP connection,
                // increments the ConnectRetryCounter by 1,
                // changes its state to Idle.
                self.release(false).await?;
                self.connect_retry_counter += 1;
            }
        }
        self.fsm
            .lock()
            .unwrap()
            .mv(Event::TIMER_KEEPALIVE_TIMER_EXPIRE);
        Ok(())
    }

    // tcp_cr_acked and tcp_connection_confirmed
    // Event 16, 17
    fn handle_tcp_connect(
        &mut self,
        stream: TcpStream,
        msg_event_tx: UnboundedSender<BgpMessageEvent>,
        colse_signal: Sender<u16>,
        event: u8,
    ) -> Result<(), Error> {
        match self.state() {
            State::Idle => {}, // ignore this event
            _ => {
                let passive = self.handle_connection(stream, msg_event_tx, colse_signal)?;
                let msg = self.build_open_msg()?;
                self.send_to_dup_conn(msg, passive).map_err(|_| Error::Peer(PeerError::FailedToSendMessage))?;
                let hold_time = { self.info.lock().unwrap().hold_time };
                self.hold_timer.push(hold_time);
            },
            // State::Connect => {
            //     // If the TCP connection succeeds (Event 16 or Event 17), the local
            //     // system checks the DelayOpen attribute prior to processing.  If the
            //     // DelayOpen attribute is set to TRUE, the local system:
            //     //   - stops the ConnectRetryTimer (if running) and sets the
            //     //     ConnectRetryTimer to zero,
            //     //   - sets the DelayOpenTimer to the initial value, and
            //     //   - stays in the Connect state.
            //     // If the DelayOpen attribute is set to FALSE, the local system:
            //     //   - stops the ConnectRetryTimer (if running) and sets the
            //     //     ConnectRetryTimer to zero,
            //     //   - completes BGP initialization
            //     //   - sends an OPEN message to its peer,
            //     //   - sets the HoldTimer to a large value, and
            //     //   - changes its state to OpenSent.
            //     self.initialize(stream, msg_event_tx, peer_down_signal, event)?;
            //     let msg = self.build_open_msg()?;
            //     self.send(msg)?;
            //     let hold_time = { self.info.lock().unwrap().hold_time };
            //     self.hold_timer.push(hold_time);
            // }
            // State::Active => {
            //     // In response to the success of a TCP connection (Event 16 or Event 17), the local system checks the DelayOpen optional attribute prior to processing.
            //     // If the DelayOpen attribute is set to TRUE, the local system:
            //     //   - stops the ConnectRetryTimer and sets the ConnectRetryTimer
            //     //     to zero,
            //     //   - sets the DelayOpenTimer to the initial value
            //     //     (DelayOpenTime), and
            //     //   - stays in the Active state.
            //     // If the DelayOpen attribute is set to FALSE, the local system:
            //     //   - sets the ConnectRetryTimer to zero,
            //     //   - completes the BGP initialization,
            //     //   - sends the OPEN message to its peer,
            //     //   - sets its HoldTimer to a large value, and
            //     //   - changes its state to OpenSent.
            //     // A HoldTimer value of 4 minutes is suggested as a "large value" for the HoldTimer.
            //     self.initialize(stream, msg_event_tx, peer_down_signal, event)?;
            //     let msg = self.build_open_msg()?;
            //     self.send(msg)?;
            //     let hold_time = { self.info.lock().unwrap().hold_time };
            //     self.hold_timer.push(hold_time);
            // }
            // State::OpenSent => {
            //     // If a TcpConnection_Valid (Event 14), Tcp_CR_Acked (Event 16), or a
            //     // TcpConnectionConfirmed event (Event 17) is received, a second TCP
            //     // connection may be in progress.  This second TCP connection is
            //     // tracked per Connection Collision processing (Section 6.8) until an
            //     // OPEN message is received.
            //     self.initialize(stream, msg_event_tx, peer_down_signal, event)?;
            //     let msg = self.build_open_msg()?;
            //     self.send(msg)?;
            //     let hold_time = { self.info.lock().unwrap().hold_time };
            //     self.hold_timer.push(hold_time);
            // }
            // State::OpenConfirm => {
            //     // In the event of a TcpConnection_Valid event (Event 14), or the
            //     // success of a TCP connection (Event 16 or Event 17) while in
            //     // OpenConfirm, the local system needs to track the second
            //     // connection.
            // }
            // State::Established => {
            //     // In response to an indication that the TCP connection is
            //     // successfully established (Event 16 or Event 17), the second
            //     // connection SHALL be tracked until it sends an OPEN message.
            // }
        }
        self.move_state(event);
        Ok(())
    }

    // Event 18
    async fn tcp_connection_fail(&mut self) -> Result<(), Error> {
        match self.state() {
            State::Idle => {}
            State::Connect | State::Active | State::OpenConfirm => {
                // stops the ConnectRetryTimer to zero,
                // drops the TCP connection,
                // releases all BGP resources, and
                // changes its state to Idle.
                self.release(false).await?;
            }
            State::OpenSent => {
                // closes the BGP connection,
                // restarts the ConnectRetryTimer,
                // continues to listen for a connection that may be initiated by the remote BGP peer, and
                // changes its state to Active.

                self.drop_connections();
            }
            State::Established => {
                // sets the ConnectRetryTimer to zero,
                // deletes all routes associated with this connection,
                // releases all the BGP resources,
                // drops the TCP connection,
                // increments the ConnectRetryCounter by 1,
                // changes its state to Idle.
                self.release(false).await?;
                self.connect_retry_counter += 1;
            }
        }
        self.move_state(Event::CONNECTION_TCP_CONNECTION_FAIL);
        Ok(())
    }

    // Event 19
    #[tracing::instrument(skip(self, recv))]
    async fn bgp_open(&mut self, local_port: u16, peer_port: u16, recv: Message) -> Result<(), Error> {
        let (_version, _asn, hold_time, _router_id, _caps) = recv.to_open()?;
        match self.state() {
            State::Active => {
                // stops the ConnectRetryTimer (if running) and sets the ConnectRetryTimer to zero,
                // stops and clears the DelayOpenTimer (sets to zero),
                // completes the BGP initialization,
                // sends an OPEN message,
                // sends a KEEPALIVE message,
                // if the HoldTimer value is non-zero,
                //   - starts the KeepaliveTimer to initial value,
                //   - resets the HoldTimer to the negotiated value,
                // else if the HoldTimer is zero
                //   - resets the KeepaliveTimer (set to zero),
                //   - resets the HoldTimer to zero, and
                // changes its state to OpenConfirm.
                let msg = self.build_open_msg()?;
                self.send(msg)?;
                let msg = Self::build_keepalive_msg()?;
                self.send(msg)?;
                let _negotiated_hold_time = self.negotiate_hold_time(hold_time as u64)?;
            },
            State::OpenSent => {
                // Collision detection mechanisms (Section 6.8) need to be applied
                // sets the BGP ConnectRetryTimer to zero,
                // sends a KEEPALIVE message, and
                // sets a KeepaliveTimer (via the text below)
                // sets the HoldTimer according to the negotiated value (see Section 4.2),
                // changes its state to OpenConfirm
                let msg = Self::build_keepalive_msg()?;
                let _negotiated_hold_time = self.negotiate_hold_time(hold_time as u64)?;
                self.send(msg)?;
            },
            State::OpenConfirm => {
                // If the local system receives a valid OPEN message (BGPOpen (Event
                // 19)), the collision detect function is processed per Section 6.8.
                // If this connection is to be dropped due to connection collision,
                // the local system:
                //   - sends a NOTIFICATION with a Cease,
                //   - sets the ConnectRetryTimer to zero,
                //   - releases all BGP resources,
                //   - drops the TCP connection (send TCP FIN),
                //   - increments the ConnectRetryCounter by 1,
                let passive = if local_port == Bgp::BGP_PORT {
                    true
                } else {
                    false
                };
                let mut builder = MessageBuilder::builder(MessageType::Notification);
                let msg = builder.code(NotificationCode::Cease)?.build()?;
                self.send_to_dup_conn(msg, passive)?;
                {
                    let mut connections = self.connections.lock().unwrap();
                    if let Some(idx) = connections.iter().position(|conn| conn.is_passive() == passive) {
                        tracing::info!(passive=passive,"drop duplicate connection");
                        let dup_conn = connections.remove(idx);
                        drop(dup_conn);
                    }
                }
                self.connect_retry_counter += 1;
                return Ok(())
                          
            },
            State::Established => {
                // sends a NOTIFICATION with a Cease,
                // sets the ConnectRetryTimer to zero,
                // deletes all routes associated with this connection,
                // releases all BGP resources,
                // drops the TCP connection,
                // increments the ConnectRetryCounter by 1,
                // changes its state to Idle.
                let mut builder = MessageBuilder::builder(MessageType::Notification);
                let msg = builder.code(NotificationCode::Cease)?.build()?;
                self.send(msg)?;
                self.release(true).await?;
                self.connect_retry_counter += 1;
            },
            _ => {},
        }
        self.move_state(Event::MESSAGE_BGP_OPEN);
        Ok(())
    }

    // Event 21
    async fn bgp_header_error(&mut self, e: MessageHeaderError) -> Result<(), Error> {
        match self.state() {
            State::Active | State::Connect => {
                // stops the ConnectRetryTimer (if running) and sets the ConnectRetryTimer to zero,
                // releases all BGP resources,
                // drops the TCP connection,
                // increments the ConnectRetryCounter by 1,
                // changes its state to Idle.
                self.release(false).await?;
                self.connect_retry_counter += 1;
            }
            State::OpenSent | State::OpenConfirm => {
                // sends a NOTIFICATION message with the appropriate error code,
                // sets the ConnectRetryTimer to zero,
                // releases all BGP resources,
                // drops the TCP connection,
                // increments the ConnectRetryCounter by 1,
                // changes its state to Idle.
                let mut builder = MessageBuilder::builder(MessageType::Notification);
                builder.code(NotificationCode::MessageHeader)?;
                if let Some(subcode) = NotificationSubCode::try_from_with_code(
                    e.into(),
                    NotificationCode::MessageHeader,
                )? {
                    builder.subcode(subcode)?;
                }
                let msg = builder.build()?;
                self.send(msg)?;
                self.release(true).await?;
                self.connect_retry_counter += 1;
            }
            State::Established => {
                // sends a NOTIFICATION message with the Error Code Finite State Machine Error,
                // deletes all routes associated with this connection,
                // sets the ConnectRetryTimer to zero,
                // releases all BGP resources,
                // drops the TCP connection,
                // increments the ConnectRetryCounter by 1,
                // changes its state to Idle.
                let mut builder = MessageBuilder::builder(MessageType::Notification);
                builder.code(NotificationCode::MessageHeader)?;
                if let Some(subcode) = NotificationSubCode::try_from_with_code(
                    e.into(),
                    NotificationCode::MessageHeader,
                )? {
                    builder.subcode(subcode)?;
                }
                let msg = builder.build()?;
                self.send(msg)?;
                self.release(true).await?;
                self.connect_retry_counter += 1;
            }
            _ => {}
        }
        self.move_state(Event::MESSAGE_BGP_HEADER_ERROR);
        Ok(())
    }

    // Event 22
    async fn bgp_open_msg_error(&mut self, e: OpenMessageError) -> Result<(), Error> {
        match self.state() {
            State::Active | State::Connect => {
                // stops the ConnectRetryTimer (if running) and sets the ConnectRetryTimer to zero,
                // releases all BGP resources,
                // drops the TCP connection,
                // increments the ConnectRetryCounter by 1,
                // changes its state to Idle.
                self.release(false).await?;
                self.connect_retry_counter += 1;
            }
            State::OpenSent | State::OpenConfirm => {
                // sends a NOTIFICATION message with the appropriate error code,
                // sets the ConnectRetryTimer to zero,
                // releases all BGP resources,
                // drops the TCP connection,
                // increments the ConnectRetryCounter by 1,
                // changes its state to Idle.
                let mut builder = MessageBuilder::builder(MessageType::Notification);
                builder.code(NotificationCode::OpenMessage)?;
                if let Some(subcode) = NotificationSubCode::try_from_with_code(
                    e.into(),
                    NotificationCode::MessageHeader,
                )? {
                    builder.subcode(subcode)?;
                }
                let msg = builder.build()?;
                self.send(msg)?;
                self.release(true).await?;
                self.connect_retry_counter += 1;
            }
            State::Established => {
                // sends a NOTIFICATION message with the Error Code Finite State Machine Error,
                // deletes all routes associated with this connection,
                // sets the ConnectRetryTimer to zero,
                // releases all BGP resources,
                // drops the TCP connection,
                // increments the ConnectRetryCounter by 1,
                // changes its state to Idle.
                let mut builder = MessageBuilder::builder(MessageType::Notification);
                let msg = builder
                    .code(NotificationCode::FiniteStateMachine)?
                    .build()?;
                self.send(msg)?;
                self.release(true).await?;
                self.connect_retry_counter += 1;
            }
            _ => {}
        }
        self.move_state(Event::MESSAGE_BGP_OPEN_MSG_ERROR);
        Ok(())
    }

    // Event 24
    async fn notification_msg_ver_error(&mut self) -> Result<(), Error> {
        match self.state() {
            State::Active | State::Connect => {
                // stops the ConnectRetryTimer (if running) and sets the ConnectRetryTimer to zero,
                // stops and resets the DelayOpenTimer (sets to zero),
                // releases all BGP resources,
                // drops the TCP connection, and
                // changes its state to Idle.
                self.release(false).await?;
            }
            State::OpenConfirm | State::OpenSent => {
                // sets the ConnectRetryTimer to zero,
                // releases all BGP resources,
                // drops the TCP connection, and
                // changes its state to Idle.
                self.release(false).await?;
            }
            State::Established => {
                // sets the ConnectRetryTimer to zero,
                // deletes all routes associated with this connection,
                // releases all the BGP resources,
                // drops the TCP connection,
                // increments the ConnectRetryCounter by 1,
                // changes its state to Idle.
                self.release(false).await?;
                self.connect_retry_counter += 1;
            }
            _ => {}
        }
        self.move_state(Event::MESSAGE_NOTIF_MSG_ERROR);
        Ok(())
    }

    // Event 25
    #[tracing::instrument(skip(self, msg))]
    async fn notification_msg(&mut self, msg: Message) -> Result<(), Error> {
        let (code, subcode, data) = msg.to_notification()?;
        let (peer_addr, peer_as) = {
            let conf = self.info.lock().unwrap();
            (
                conf.neighbor.get_addr().to_string(),
                conf.neighbor.get_asn(),
            )
        };
        tracing::warn!(peer.addr=peer_addr, peer.asn=peer_as, notification_code=?code, notification_subcode=?subcode);
        match self.state() {
            State::OpenSent => {
                // sends the NOTIFICATION with the Error Code Finite State Machine Error,
                // sets the ConnectRetryTimer to zero,
                // releases all BGP resources,
                // drops the TCP connection,
                // increments the ConnectRetryCounter by 1,
                // changes its state to Idle.
                let mut builder = MessageBuilder::builder(MessageType::Notification);
                let msg = builder
                    .code(NotificationCode::FiniteStateMachine)?
                    .build()?;
                self.send(msg)?;
                self.release(true).await?;
                self.connect_retry_counter += 1;
            }
            State::Established => {
                // sets the ConnectRetryTimer to zero,
                // deletes all routes associated with this connection,
                // releases all the BGP resources,
                // drops the TCP connection,
                // increments the ConnectRetryCounter by 1,
                // changes its state to Idle.
                self.release(false).await?;
                self.connect_retry_counter += 1;
            }
            _ => {
                // sets the ConnectRetryTimer to zero,
                // releases all BGP resources,
                // drops the TCP connection,
                // increments the ConnectRetryCounter by 1,
                // changes its state to Idle.
                self.release(false).await?;
                self.connect_retry_counter += 1;
            }
        }
        self.move_state(Event::MESSAGE_NOTIF_MSG);
        Ok(())
    }

    // Event 26
    async fn keepalive_msg(&mut self) -> Result<(), Error> {
        match self.state() {
            State::OpenSent => {
                // sends the NOTIFICATION with the Error Code Finite State Machine Error,
                // sets the ConnectRetryTimer to zero,
                // releases all BGP resources,
                // drops the TCP connection,
                // increments the ConnectRetryCounter by 1,
                let mut builder = MessageBuilder::builder(MessageType::Notification);
                let msg = builder
                    .code(NotificationCode::FiniteStateMachine)?
                    .build()?;
                self.send(msg)?;
                self.release(true).await?;
                self.connect_retry_counter += 1;
            }
            State::OpenConfirm | State::Established => {
                // restarts the HoldTimer and if the negotiated HoldTime value is non-zero, and
                // changes(remains) its state to Established.
                // self.hold_timer.push(self.negotiated_hold_time);
                self.hold_timer.last = Instant::now();
            }
            _ => {
                // sets the ConnectRetryTimer to zero,
                // releases all BGP resources,
                // drops the TCP connection,
                // increments the ConnectRetryCounter by one,
                // changes its state to Idle.
                self.release(false).await?;
                self.connect_retry_counter += 1;
            }
        }
        self.move_state(Event::MESSAGE_KEEPALIVE_MSG);
        Ok(())
    }

    // Event 27
    async fn update_msg(&mut self, msg: Message) -> Result<(), Error> {
        match self.state() {
            State::OpenSent | State::OpenConfirm => {
                // sends a NOTIFICATION with a code of Finite State Machine Error,
                let mut builder = MessageBuilder::builder(MessageType::Notification);
                let msg = builder
                    .code(NotificationCode::FiniteStateMachine)?
                    .build()?;
                self.send(msg)?;
                self.release(true).await?;
                self.connect_retry_counter += 1;
            }
            State::Established => {
                // processes the message,
                // restarts its HoldTimer, if the negotiated HoldTime value is non-zero, and
                // remains in the Established state.
                let (withdrawn_rotes, attributes, nlri) = msg.to_update()?;
                if self.negotiated_hold_time != 0 {
                    self.hold_timer.push(self.negotiated_hold_time);
                }
                self.handle_update_msg(withdrawn_rotes, attributes, nlri).await?;
            }
            _ => {
                // sets the ConnectRetryTimer to zero,
                // releases all BGP resources,
                // drops the TCP connection,
                // increments the ConnectRetryCounter by one,
                // changes its state to Idle.
                self.release(false).await?;
                self.connect_retry_counter += 1;
            }
        }
        self.move_state(Event::MESSAGE_UPDATE_MSG);
        Ok(())
    }

    // Event 28
    async fn update_msg_error(&mut self, e: UpdateMessageError) -> Result<(), Error> {
        match self.state() {
            State::OpenSent | State::OpenConfirm => {
                // sends a NOTIFICATION with a code of Finite State Machine Error,
                let mut builder = MessageBuilder::builder(MessageType::Notification);
                let msg = builder
                    .code(NotificationCode::FiniteStateMachine)?
                    .build()?;
                self.send(msg)?;
                self.release(true).await?;
                self.connect_retry_counter += 1;
            }
            State::Established => {
                // sends a NOTIFICATION message with an Update error,
                // sets the ConnectRetryTimer to zero,
                // deletes all routes associated with this connection,
                // releases all BGP resources,
                // drops the TCP connection,
                // increments the ConnectRetryCounter by 1,
                // changes its state to Idle.
                let mut builder = MessageBuilder::builder(MessageType::Notification);
                builder.code(NotificationCode::UpdateMessage)?;
                if let Some(subcode) = NotificationSubCode::try_from_with_code(
                    e.into(),
                    NotificationCode::MessageHeader,
                )? {
                    builder.subcode(subcode)?;
                }
                let msg = builder.build()?;
                self.send(msg)?;
                self.release(true).await?;
                self.connect_retry_counter += 1;
            }
            _ => {
                // sets the ConnectRetryTimer to zero,
                // releases all BGP resources,
                // drops the TCP connection,
                // increments the ConnectRetryCounter by one,
                // changes its state to Idle.
                self.release(false).await?;
            }
        }
        self.move_state(Event::MESSAGE_UPDATE_MSG_ERROR);
        Ok(())
    }

    fn route_refresh_msg(&self) -> Result<(), Error> {
        Ok(())
    }

    fn route_refresh_msg_error(&self) -> Result<(), Error> {
        Ok(())
    }

    #[tracing::instrument(skip(self, received_hold_time))]
    fn negotiate_hold_time(&mut self, received_hold_time: u64) -> Result<u64, Error> {
        // This 2-octet unsigned integer indicates the number of seconds
        // the sender proposes for the value of the Hold Timer.  Upon
        // receipt of an OPEN message, a BGP speaker MUST calculate the
        // value of the Hold Timer by using the smaller of its configured
        // Hold Time and the Hold Time received in the OPEN message.  The
        // Hold Time MUST be either zero or at least three seconds.  An
        // implementation MAY reject connections on the basis of the Hold
        // Time.  The calculated value indicates the maximum number of
        // seconds that may elapse between the receipt of successive
        // KEEPALIVE and/or UPDATE messages from the sender.
        let local_hold_time = self.info.lock().unwrap().hold_time;
        let negotiated_hold_time = if local_hold_time > received_hold_time {
            received_hold_time
        } else {
            local_hold_time
        };
        if negotiated_hold_time > 0 && negotiated_hold_time < 3 {
            return Err(Error::OpenMessage(OpenMessageError::UnacceptableHoldTime));
        }
        if negotiated_hold_time != 0 {
            self.negotiated_hold_time = negotiated_hold_time;
            self.hold_timer.push(negotiated_hold_time);
            self.keepalive_time = negotiated_hold_time / 3;
            self.keepalive_timer =
                interval_at(Instant::now(), Duration::new(negotiated_hold_time / 3, 0));
        } else {
            self.hold_timer.stop();
            self.keepalive_time = 0;
            self.keepalive_timer = interval_at(Instant::now(), Duration::new(u64::MAX, 0));
        }
        let (peer_addr, peer_as) = {
            let conf = self.info.lock().unwrap();
            (
                conf.neighbor.get_addr().to_string(),
                conf.neighbor.get_asn(),
            )
        };
        tracing::info!(
            peer.addr = peer_addr,
            peer.asn = peer_as,
            hold_time = negotiated_hold_time,
            keepalive_time = self.keepalive_time
        );

        Ok(negotiated_hold_time)
    }

    fn build_open_msg(&self) -> Result<Message, Error> {
        let conf = self.info.lock().unwrap();
        let mut builder = MessageBuilder::builder(MessageType::Open);
        builder
            .asn(conf.asn)?
            .hold_time(conf.hold_time as u16)?
            .identifier(conf.router_id)?;
        let mut caps: Vec<(&u8, &Capability)> = conf.local_capabilities.iter().collect();
        caps.sort_by(|a, b| a.0.cmp(&b.0));
        for cap in caps.iter() {
            builder.capability(&cap.1)?;
        }
        builder.build()
    }

    fn build_keepalive_msg() -> Result<Message, Error> {
        let builder = MessageBuilder::builder(MessageType::Keepalive);
        builder.build()
    }

    #[tracing::instrument(skip(self,withdrawn_routes,attributes,nlri))]
    async fn handle_update_msg(&mut self, withdrawn_routes: Vec<Prefix>, attributes: Vec<Attribute>, nlri: Vec<Prefix>) -> Result<(), Error> {

        // if withdrawn_routes is non empty, the previously advertised prefixes will be removed from adj-rib-in
        // and run Decision Process
        let mut withdraw_paths: Vec<Prefix> = Vec::new();
        for withdraw in withdrawn_routes.into_iter() {
            let family = match (&withdraw).into() {
                IpNet::V4(_) => AddressFamily::ipv4_unicast(),
                IpNet::V6(_) => AddressFamily::ipv6_unicast(),
            };
            self.adj_rib_in.remove(&family, &withdraw.into());
            withdraw_paths.push(withdraw.into());
        }

        if !withdraw_paths.is_empty() {
            return self.rib_tx.send(RibEvent::DropPaths(withdraw_paths)).await
                    .map_err(|_| Error::InvalidEvent{val: 0});
        }

        let (local_id, local_asn, peer_id, peer_addr, peer_asn) = {
            let info = self.info.lock().unwrap();
            (info.router_id, info.asn, info.neighbor.get_router_id(), info.neighbor.get_addr(), info.neighbor.get_asn())
        };
        let mut builder = PathBuilder::builder(local_id, local_asn, peer_id, peer_addr, peer_asn);
        for attr in attributes.into_iter() {
            self.process_attr(&attr)?;
            builder.attr(attr)?;
        }

        // If the UPDATE message contains a feasible route, the Adj-RIB-In will
        // be updated with this route as follows: if the NLRI of the new route
        // is identical to the one the route currently has stored in the Adj-
        // RIB-In, then the new route SHALL replace the older route in the Adj-
        // RIB-In, thus implicitly withdrawing the older route from service.
        // Otherwise, if the Adj-RIB-In has no route with NLRI identical to the
        // new route, the new route SHALL be placed in the Adj-RIB-In.

        // Once the BGP speaker updates the Adj-RIB-In, the speaker SHALL run
        // its Decision Process.

        let mut propagate_paths = Vec::new();
        for path in builder.nlri(nlri).build()?.into_iter() {
            tracing::debug!(level="peer",peer.addr=peer_addr.to_string(),peer.asn=peer_asn,path=?path);
            // detect the path has own AS loop
            if path.has_own_as() {
                continue;
            }
            match self.adj_rib_in.insert(&path.family(), path.prefix(), path.clone()) {
                Ok(_) => {},
                Err(e) => tracing::error!(level="peer",peer.addr=peer_addr.to_string(), peer.asn=peer_asn,error=?e),
            }
            // TODO: apply import policy
            propagate_paths.push(path);
        }

        self.rib_tx.send(RibEvent::InstallPaths(propagate_paths)).await
            .map_err(|_| Error::InvalidEvent { val: 0 })?;

        Ok(())
    }

    fn process_attr(&self, attr: &Attribute) -> Result<(), Error> {
        match attr {
            Attribute::Origin(_, _) => {},
            Attribute::ASPath(_, segments) => {},
            Attribute::NextHop(_, next_hop) => {},
            Attribute::MultiExitDisc(_, _) => {},
            Attribute::LocalPref(_, _) => {},
            Attribute::AtomicAggregate(_) => {},
            Attribute::Aggregator(_, _, _) => {},
            Attribute::Communities(_, _) => {},
            Attribute::MPReachNLRI(_, _, _, _) => {},
            Attribute::MPUnReachNLRI(_, _, _) => {},
            Attribute::ExtendedCommunities(_, _, _) => {},
            Attribute::AS4Path(_, segments) => {},
            Attribute::AS4Aggregator(_, _, _) => {},
            Attribute::Unsupported(_, _) => {},
        }
        Ok(())
    }

    fn decision_process(&mut self) -> Result<(), Error> {
        Ok(())
    }

    fn select(&mut self) -> Result<(), Error> {
        Ok(())
    }

    fn calculate(&mut self, path: &mut Path) -> Result<(bool), Error> {
        // TODO: checking the policy for local preference(AD values)
        if self.is_ebgp() {
            return Ok(true);
        }
        Ok(true)
    }
}

#[derive(Debug)]
struct Connection {
    local_port: u16,
    peer_port: u16,
    msg_tx: UnboundedSender<Message>,
    active_close_signal: Arc<Notify>,
}

impl Connection {
    fn new(local_port: u16, peer_port: u16, msg_tx: UnboundedSender<Message>, active_close_signal: Arc<Notify>) -> Connection {
        Connection { local_port, peer_port, msg_tx, active_close_signal }
    }

    fn is_passive(&self) -> bool {
        self.local_port == Bgp::BGP_PORT
    }

    #[tracing::instrument(skip(self, msg))]
    fn send(&self, msg: Message) -> Result<(), Error> {
        self.msg_tx.send(msg)
            .map_err(|_| Error::Peer(PeerError::FailedToSendMessage))?;
        Ok(())
    }

    fn clear(&self) -> Result<(), Error> {
        // if self.msg_tx.

        Ok(())
    }
}

impl Drop for Connection {
    fn drop(&mut self) {
        self.active_close_signal.notify_one();
    }
}


#[derive(Debug)]
struct Timer {
    ticker: FuturesUnordered<Sleep>,
    interval: u64,
    last: Instant,
}

impl Timer {
    fn new() -> Self {
        let ticker = FuturesUnordered::new();
        ticker.push(sleep(Duration::new(u32::MAX.into(), 0)));
        Self {
            ticker,
            interval: u64::MAX,
            last: Instant::now(),
        }
    }

    fn push(&mut self, t: u64) {
        self.ticker.push(sleep(Duration::new(t, 0)));
        self.interval = t;
        self.last = Instant::now();
    }

    fn stop(&mut self) {
        self.interval = u32::MAX.into();
        self.last = Instant::now();
    }
}

#[derive(Debug, Clone, Copy)]
struct MessageCounter {
    open: usize,
    update: usize,
    keepalive: usize,
    notification: usize,
    route_refresh: usize,
}

impl MessageCounter {
    fn new() -> Self {
        Self {
            open: 0,
            update: 0,
            keepalive: 0,
            notification: 0,
            route_refresh: 0,
        }
    }

    fn sum(&self) -> usize {
        self.open + self.update + self.keepalive + self.notification + self.route_refresh
    }

    #[tracing::instrument(skip(self))]
    fn reset(&mut self) {
        self.open = 0;
        self.update = 0;
        self.keepalive = 0;
        self.notification = 0;
        self.route_refresh = 0;
    }
}

#[cfg(test)]
mod tests {
    use std::net::{IpAddr, Ipv4Addr};
    use std::sync::{Arc, Mutex};

    use crate::bgp::event::Event;
    use crate::bgp::peer::fsm::State;
    use crate::bgp::server::Bgp;
    use crate::bgp::{
        capability::CapabilitySet,
        config::NeighborConfig,
        packet::{self, message::Message},
    };
    use crate::bgp::family::{AddressFamily, Afi, Safi};

    use super::{Peer, PeerInfo};
    use rstest::rstest;

    #[tokio::test]
    async fn works_peer_move_event() {
        let event = vec![
            Event::AMDIN_MANUAL_START,
            Event::TIMER_CONNECT_RETRY_TIMER_EXPIRE,
            Event::CONNECTION_TCP_CONNECTION_CONFIRMED,
            Event::MESSAGE_BGP_OPEN,
            Event::MESSAGE_KEEPALIVE_MSG,
        ];
        let info = Arc::new(Mutex::new(PeerInfo::new(
            100,
            Ipv4Addr::new(1, 1, 1, 1),
            NeighborConfig {
                asn: 200,
                address: IpAddr::V4(Ipv4Addr::new(2, 2, 2, 2)),
                router_id: Ipv4Addr::new(2, 2, 2, 2),
                passive: None,
            },
            CapabilitySet::default(100),
            vec![AddressFamily{afi: Afi::IPv4, safi: Safi::Unicast}, AddressFamily{afi: Afi::IPv6, safi: Safi::Unicast}],
        )));
        let (_, rx) = tokio::sync::mpsc::unbounded_channel();
        let (rib_tx, rib_rx) = tokio::sync::mpsc::channel(128);
        let mut peer = Peer::new(info, rx, rib_tx, rib_rx);
        for e in event.into_iter() {
            peer.move_state(e);
        }
        assert_eq!(State::Established, peer.info.lock().unwrap().state);
    }

    #[tokio::test]
    async fn works_peer_build_open_msg() {
        let info = Arc::new(Mutex::new(PeerInfo::new(
            100,
            Ipv4Addr::new(1, 1, 1, 1),
            NeighborConfig {
                asn: 200,
                address: IpAddr::V4(Ipv4Addr::new(2, 2, 2, 2)),
                router_id: Ipv4Addr::new(2, 2, 2, 2),
                passive: None,
            },
            CapabilitySet::default(100),
            vec![AddressFamily{afi: Afi::IPv4, safi: Safi::Unicast}, AddressFamily{afi: Afi::IPv6, safi: Safi::Unicast}],
        )));
        let (_, rx) = tokio::sync::mpsc::unbounded_channel();
        let (rib_tx, rib_rx) = tokio::sync::mpsc::channel(128);
        let peer = Peer::new(info, rx, rib_tx, rib_rx);
        let msg = peer.build_open_msg().unwrap();
        assert_eq!(
            Message::Open {
                version: 4,
                as_num: 100,
                hold_time: Bgp::DEFAULT_HOLD_TIME as u16,
                identifier: Ipv4Addr::new(1, 1, 1, 1),
                capabilities: vec![
                    packet::capability::Capability::MultiProtocol(AddressFamily::ipv6_unicast()),
                    packet::capability::Capability::RouteRefresh,
                    packet::capability::Capability::FourOctetASNumber(100),
                ]
            },
            msg
        );
    }
}<|MERGE_RESOLUTION|>--- conflicted
+++ resolved
@@ -171,13 +171,8 @@
             futures::select_biased! {
                 // timer handling
                 _ = self.hold_timer.ticker.next() => {
-<<<<<<< HEAD
-                    if self.hold_timer.last.elapsed().as_secs() > self.hold_timer.interval + 20 {
-                    // if self.hold_timer.last.elapsed().as_secs() < self.hold_timer.interval + 20 { // for debug
-=======
                     let elapsed = self.hold_timer.last.elapsed().as_secs();
                     if elapsed > self.hold_timer.interval + 20 {
->>>>>>> 047a7d8c
                         let current_state = self.state();
                         tracing::warn!(peer.addr=peer_addr,peer.asn=peer_as, state=?current_state, event=%TimerEvent::HoldTimerExpire);
                         match self.hold_timer_expire().await {
